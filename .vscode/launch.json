--- conflicted
+++ resolved
@@ -1,130 +1,83 @@
 {
-<<<<<<< HEAD
   // Use IntelliSense to learn about possible attributes.
   // Hover to view descriptions of existing attributes.
   // For more information, visit: https://go.microsoft.com/fwlink/?linkid=830387
   "version": "0.2.0",
   "configurations": [
-
     {
       "type": "lldb",
       "request": "launch",
-      "name": "dot",
+      "name": "Debug unit tests in library 'lib'",
+      "cargo": {
+        "args": [
+          "test",
+          "--no-run",
+          "--lib",
+          "--package=dotman"
+        ],
+        "filter": {
+          "name": "lib",
+          "kind": "lib"
+        }
+      },
+      "args": [],
+      "cwd": "${workspaceFolder}"
+    },
+    {
+      "type": "lldb",
+      "request": "launch",
+      "name": "Debug executable 'dot'",
       "cargo": {
         "args": [
           "build",
-          // "--bin=dot",
-          // "--package=dotman"
+          "--bin=dot",
+          "--package=dotman"
         ],
         "filter": {
           "name": "dot",
           "kind": "bin"
         }
       },
-      "args": ["-v", "-e", "tag-python", "--platform", "linux", "link", "--dry-run", "-e", "tag-bash"],
+      "args": [],
       "cwd": "${workspaceFolder}"
     },
     {
       "type": "lldb",
       "request": "launch",
-      "name": "Debug unit tests in executable 'dotman'",
+      "name": "Debug unit tests in executable 'dot'",
       "cargo": {
         "args": [
           "test",
           "--no-run",
-          "--bin=dotman",
+          "--bin=dot",
           "--package=dotman"
         ],
         "filter": {
-          "name": "dotman",
+          "name": "dot",
           "kind": "bin"
+        }
+      },
+      "args": [],
+      "cwd": "${workspaceFolder}"
+    },
+    {
+      "type": "lldb",
+      "request": "launch",
+      "name": "Debug integration test 'test'",
+      "cargo": {
+        "args": [
+          "test",
+          "--no-run",
+          "--test=test",
+          "--package=dotman"
+        ],
+        "filter": {
+          "name": "test",
+          "kind": "test"
         }
       },
       "args": [],
       "cwd": "${workspaceFolder}"
     }
   ]
-=======
-    // Use IntelliSense to learn about possible attributes.
-    // Hover to view descriptions of existing attributes.
-    // For more information, visit: https://go.microsoft.com/fwlink/?linkid=830387
-    "version": "0.2.0",
-    "configurations": [
-        {
-            "type": "lldb",
-            "request": "launch",
-            "name": "Debug unit tests in library 'lib'",
-            "cargo": {
-                "args": [
-                    "test",
-                    "--no-run",
-                    "--lib",
-                    "--package=dotman"
-                ],
-                "filter": {
-                    "name": "lib",
-                    "kind": "lib"
-                }
-            },
-            "args": [],
-            "cwd": "${workspaceFolder}"
-        },
-        {
-            "type": "lldb",
-            "request": "launch",
-            "name": "Debug executable 'dot'",
-            "cargo": {
-                "args": [
-                    "build",
-                    "--bin=dot",
-                    "--package=dotman"
-                ],
-                "filter": {
-                    "name": "dot",
-                    "kind": "bin"
-                }
-            },
-            "args": [],
-            "cwd": "${workspaceFolder}"
-        },
-        {
-            "type": "lldb",
-            "request": "launch",
-            "name": "Debug unit tests in executable 'dot'",
-            "cargo": {
-                "args": [
-                    "test",
-                    "--no-run",
-                    "--bin=dot",
-                    "--package=dotman"
-                ],
-                "filter": {
-                    "name": "dot",
-                    "kind": "bin"
-                }
-            },
-            "args": [],
-            "cwd": "${workspaceFolder}"
-        },
-        {
-            "type": "lldb",
-            "request": "launch",
-            "name": "Debug integration test 'test'",
-            "cargo": {
-                "args": [
-                    "test",
-                    "--no-run",
-                    "--test=test",
-                    "--package=dotman"
-                ],
-                "filter": {
-                    "name": "test",
-                    "kind": "test"
-                }
-            },
-            "args": [],
-            "cwd": "${workspaceFolder}"
-        }
-    ]
->>>>>>> cbc07713
 }