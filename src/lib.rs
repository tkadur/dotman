--- conflicted
+++ resolved
@@ -1,9 +1,5 @@
 #![warn(clippy::all)]
 #![warn(
-<<<<<<< HEAD
-    missing_docs,
-=======
->>>>>>> cbc07713
     missing_debug_implementations,
     missing_copy_implementations,
     rust_2018_idioms,
